--- conflicted
+++ resolved
@@ -34,19 +34,11 @@
 
 #### Data
 
-<<<<<<< HEAD
-@tbl-stations shows the three stations used which have been selected to cover
-different climatic zones with Emden close to the coast of the North Sea,
-Wasserkuppe in moderately complex topography in the center of the country, and
-Oberstdorf located in a complex topographic environment in the Allgäu Alps at
-the southern border of Germany.
-=======
 The three stations are chosen (@tbl-stations) to cover different
 climatic zones with Emden close to the coast of the North Sea, Wasserkuppe in
 moderately complex topography in the center of the country, and Oberstdorf
 located in a complex topographic environment in the Allgäu Alps at the southern
 boarder of Germany.
->>>>>>> 6d6663f2
 
 ```{r stations, echo = FALSE}
 #| label: tbl-stations
